--- conflicted
+++ resolved
@@ -32,12 +32,9 @@
 Unitful = "1986cc42-f94f-5a68-af5c-568840ba703d"
 
 [compat]
-<<<<<<< HEAD
 DataFrames = "1"
-=======
 Unitful = "1"
 Rotations = "1"
->>>>>>> 8704a918
 julia = "1.9"
 
 [extras]
